--- conflicted
+++ resolved
@@ -1,61 +1,45 @@
-# --- Standard Library Imports ---
-import sys
-import os
-import time
-import traceback
-
-# --- PyQt5 Imports ---
-from PyQt5.QtWidgets import QApplication, QDialog
-from PyQt5.QtCore import QCoreApplication
-
-# --- Local Application Imports ---
-# These imports reflect the new, organized project structure.
-from src.ui.main_window import DownloaderApp
-from src.ui.dialogs.TourDialog import TourDialog
-from src.config.constants import CONFIG_ORGANIZATION_NAME, CONFIG_APP_NAME_MAIN
-
-
-<<<<<<< HEAD
-def handle_uncaught_exception(exc_type, exc_value, exc_traceback):
-    """
-    Handles uncaught exceptions by logging them to a file for easier debugging,
-    especially for bundled applications.
-    """
-    # Determine the base directory for logging
-    if getattr(sys, 'frozen', False):
-        base_dir_for_log = os.path.dirname(sys.executable)
-    else:
-        base_dir_for_log = os.path.dirname(os.path.abspath(__file__))
-
-    log_dir = os.path.join(base_dir_for_log, "logs")
-    log_file_path = os.path.join(log_dir, "uncaught_exceptions.log")
-
-    try:
-        os.makedirs(os.path.dirname(log_file_path), exist_ok=True)
-        with open(log_file_path, "a", encoding="utf-8") as f:
-            f.write(f"Timestamp: {time.strftime('%Y-%m-%d %H:%M:%S')}\n")
-            traceback.print_exception(exc_type, exc_value, exc_traceback, file=f)
-            f.write("-" * 80 + "\n\n")
-    except Exception as log_ex:
-        # Fallback to stderr if logging to file fails
-        print(f"CRITICAL: Failed to write to uncaught_exceptions.log: {log_ex}", file=sys.stderr)
-        traceback.print_exception(exc_type, exc_value, exc_traceback, file=sys.stderr)
-    
-    # Also call the default excepthook
-    sys.__excepthook__(exc_type, exc_value, exc_traceback)
-
-
-def main():
-    """Main entry point for the Kemono Downloader application."""
-    
-    # Set up global exception handling
-    sys.excepthook = handle_uncaught_exception
-
-    try:
-        # Set up application metadata for QSettings
-        QCoreApplication.setOrganizationName(CONFIG_ORGANIZATION_NAME)
-        QCoreApplication.setApplicationName(CONFIG_APP_NAME_MAIN)
-=======
+import sys 
+import os 
+import time 
+import requests 
+import re 
+import threading 
+import json 
+import queue 
+import hashlib 
+import http .client 
+import traceback 
+import html 
+import subprocess 
+import datetime 
+import random 
+from collections import deque 
+import unicodedata 
+from concurrent .futures import ThreadPoolExecutor ,CancelledError ,Future 
+
+from PyQt5 .QtGui import (
+QIcon ,
+QIntValidator ,
+QDesktopServices 
+)
+from PyQt5 .QtWidgets import (
+QApplication ,QWidget ,QLabel ,QLineEdit ,QTextEdit ,QPushButton ,
+QVBoxLayout ,QHBoxLayout ,QFileDialog ,QMessageBox ,QListWidget ,QRadioButton ,QButtonGroup ,QCheckBox ,QSplitter ,QComboBox ,QGroupBox ,
+QDialog ,QStackedWidget ,QScrollArea ,QListWidgetItem ,QSizePolicy ,QProgressBar ,
+QAbstractItemView ,
+QFrame ,
+QAbstractButton 
+)
+from PyQt5 .QtCore import Qt ,QThread ,pyqtSignal ,QMutex ,QMutexLocker ,QObject ,QTimer ,QSettings ,QStandardPaths ,QCoreApplication ,QUrl ,QSize ,QProcess 
+from urllib .parse import urlparse 
+
+try :
+    from PIL import Image 
+except ImportError :
+    Image =None 
+
+from io import BytesIO 
+
 try :
     print ("Attempting to import from downloader_utils...")
     from downloader_utils import (
@@ -7280,63 +7264,1680 @@
         if self._is_download_active():
             QMessageBox.warning(self, "Busy", "A download is already in progress.")
             return
->>>>>>> 783dfb98
         
-        qt_app = QApplication(sys.argv)
-
-        # Create the main application window from its new module
-        downloader_app_instance = DownloaderApp()
-
-        # --- Window Sizing and Positioning ---
-        # Logic moved from the old main.py to set an appropriate initial size
-        primary_screen = QApplication.primaryScreen()
-        if not primary_screen:
-            # Fallback for systems with no primary screen detected
-            downloader_app_instance.resize(1024, 768)
+        if not self.interrupted_session_data:
+            self.log_signal.emit("❌ No session data to restore.")
+            self._clear_session_and_reset_ui()
+            return
+
+        self.log_signal.emit("🔄 Restoring download session...")
+        # The main start_download function now handles the restore logic
+        self.is_restore_pending = True # Set state to indicate restore is in progress       
+        self.start_download(is_restore=True)
+
+    def start_single_threaded_download (self ,**kwargs ):
+        global BackendDownloadThread 
+        try :
+            self .download_thread =BackendDownloadThread (**kwargs )
+            if self .pause_event :self .pause_event .clear ()
+            self .is_paused =False 
+            if hasattr (self .download_thread ,'progress_signal'):self .download_thread .progress_signal .connect (self .handle_main_log )
+            if hasattr (self .download_thread ,'add_character_prompt_signal'):self .download_thread .add_character_prompt_signal .connect (self .add_character_prompt_signal )
+            if hasattr (self .download_thread ,'finished_signal'):self .download_thread .finished_signal .connect (self .download_finished )
+            if hasattr (self .download_thread ,'receive_add_character_result'):self .character_prompt_response_signal .connect (self .download_thread .receive_add_character_result )
+            if hasattr (self .download_thread ,'external_link_signal'):self .download_thread .external_link_signal .connect (self .handle_external_link_signal )
+            if hasattr (self .download_thread ,'file_progress_signal'):self .download_thread .file_progress_signal .connect (self .update_file_progress_display )
+            if hasattr (self .download_thread ,'missed_character_post_signal'):
+                self .download_thread .missed_character_post_signal .connect (self .handle_missed_character_post )
+            if hasattr (self .download_thread ,'retryable_file_failed_signal'):
+
+                if hasattr (self .download_thread ,'file_successfully_downloaded_signal'):
+                    self .download_thread .file_successfully_downloaded_signal .connect (self ._handle_actual_file_downloaded )
+                if hasattr (self .download_thread ,'post_processed_for_history_signal'):
+                    self .download_thread .post_processed_for_history_signal .connect (self ._add_to_history_candidates )
+                self .download_thread .retryable_file_failed_signal .connect (self ._handle_retryable_file_failure )
+                if hasattr (self .download_thread ,'permanent_file_failed_signal'):
+                    self .download_thread .permanent_file_failed_signal .connect (self ._handle_permanent_file_failure_from_thread )
+            self .download_thread .start ()
+            self .log_signal .emit ("✅ Single download thread (for posts) started.")
+            self._update_button_states_and_connections() # Update buttons after thread starts      
+        except Exception as e :
+            self .log_signal .emit (f"❌ CRITICAL ERROR starting single-thread: {e }\n{traceback .format_exc ()}")
+            QMessageBox .critical (self ,"Thread Start Error",f"Failed to start download process: {e }")
+            if self .pause_event :self .pause_event .clear ()
+            self .is_paused =False 
+
+    def _show_error_files_dialog (self ):
+        """Shows the dialog with files that were skipped due to errors."""
+        if not self .permanently_failed_files_for_dialog :
+            QMessageBox .information (
+            self ,
+            self ._tr ("no_errors_logged_title","No Errors Logged"),
+            self ._tr ("no_errors_logged_message","No files were recorded as skipped due to errors in the last session or after retries."))
+            return 
+        dialog =ErrorFilesDialog (self .permanently_failed_files_for_dialog ,self ,self )
+        dialog .retry_selected_signal .connect (self ._handle_retry_from_error_dialog )
+        dialog .exec_ ()
+    def _handle_retry_from_error_dialog (self ,selected_files_to_retry ):
+        self ._start_failed_files_retry_session (files_to_retry_list =selected_files_to_retry )
+
+    def _handle_retryable_file_failure (self ,list_of_retry_details ):
+        """Appends details of files that failed but might be retryable later."""
+        if list_of_retry_details :
+            self .retryable_failed_files_info .extend (list_of_retry_details )
+
+    def _handle_permanent_file_failure_from_thread (self ,list_of_permanent_failure_details ):
+        """Handles permanently failed files signaled by the single BackendDownloadThread."""
+        if list_of_permanent_failure_details :
+            self .permanently_failed_files_for_dialog .extend (list_of_permanent_failure_details )
+            self .log_signal .emit (f"ℹ️ {len (list_of_permanent_failure_details )} file(s) from single-thread download marked as permanently failed for this session.")
+
+    def _submit_post_to_worker_pool (self ,post_data_item ,worker_args_template ,num_file_dl_threads_for_each_worker ,emitter_for_worker ,ppw_expected_keys ,ppw_optional_keys_with_defaults ):
+        """Helper to prepare and submit a single post processing task to the thread pool."""
+        global PostProcessorWorker 
+        if not isinstance (post_data_item ,dict ):
+            self .log_signal .emit (f"⚠️ Skipping invalid post data item (not a dict): {type (post_data_item )}");
+            return False 
+
+        worker_init_args ={}
+        missing_keys =[]
+        for key in ppw_expected_keys :
+            if key =='post_data':worker_init_args [key ]=post_data_item 
+            elif key =='num_file_threads':worker_init_args [key ]=num_file_dl_threads_for_each_worker 
+            elif key =='emitter':worker_init_args [key ]=emitter_for_worker 
+            elif key in worker_args_template :worker_init_args [key ]=worker_args_template [key ]
+            elif key in ppw_optional_keys_with_defaults :pass 
+            else :missing_keys .append (key )
+
+        if missing_keys :
+            self .log_signal .emit (f"❌ CRITICAL ERROR: Missing keys for PostProcessorWorker: {', '.join (missing_keys )}");
+            self .cancellation_event .set ()
+            return False 
+
+        try :
+            worker_instance =PostProcessorWorker (**worker_init_args )
+            if self .thread_pool :
+                future =self .thread_pool .submit (worker_instance .process )
+                future .add_done_callback (self ._handle_future_result )
+                self .active_futures .append (future )
+                return True 
+            else :
+                self .log_signal .emit ("⚠️ Thread pool not available. Cannot submit task.");
+                self .cancellation_event .set ()
+                return False 
+        except TypeError as te :
+            self .log_signal .emit (f"❌ TypeError creating PostProcessorWorker: {te }\n    Passed Args: [{', '.join (sorted (worker_init_args .keys ()))}]\n{traceback .format_exc (limit =5 )}")
+            self .cancellation_event .set ()
+            return False 
+        except RuntimeError :
+            self .log_signal .emit (f"⚠️ RuntimeError submitting task (pool likely shutting down).")
+            self .cancellation_event .set ()
+            return False 
+        except Exception as e :
+            self .log_signal .emit (f"❌ Error submitting post {post_data_item .get ('id','N/A')} to worker: {e }")
+            self .cancellation_event .set ()
+            return False 
+
+    def _load_ui_from_settings_dict(self, settings: dict):
+        """Populates the UI with values from a settings dictionary."""
+        # Text inputs
+        self.link_input.setText(settings.get('api_url', ''))
+        self.dir_input.setText(settings.get('output_dir', ''))
+        self.character_input.setText(settings.get('character_filter_text', ''))
+        self.skip_words_input.setText(settings.get('skip_words_text', ''))
+        self.remove_from_filename_input.setText(settings.get('remove_words_text', ''))
+        self.custom_folder_input.setText(settings.get('custom_folder_name', ''))
+        self.cookie_text_input.setText(settings.get('cookie_text', ''))
+        if hasattr(self, 'manga_date_prefix_input'):
+            self.manga_date_prefix_input.setText(settings.get('manga_date_prefix', ''))
+
+        # Numeric inputs
+        self.thread_count_input.setText(str(settings.get('num_threads', 4)))
+        self.start_page_input.setText(str(settings.get('start_page', '')) if settings.get('start_page') is not None else '')
+        self.end_page_input.setText(str(settings.get('end_page', '')) if settings.get('end_page') is not None else '')
+        
+        # Checkboxes
+        for checkbox_name, key in self.get_checkbox_map().items():
+            checkbox = getattr(self, checkbox_name, None)
+            if checkbox:
+                checkbox.setChecked(settings.get(key, False))
+
+        # Radio buttons
+        if settings.get('only_links'): self.radio_only_links.setChecked(True)
         else:
-            available_geo = primary_screen.availableGeometry()
-            screen_width = available_geo.width()
-            screen_height = available_geo.height()
+            filter_mode = settings.get('filter_mode', 'all')
+            if filter_mode == 'image': self.radio_images.setChecked(True)
+            elif filter_mode == 'video': self.radio_videos.setChecked(True)
+            elif filter_mode == 'archive': self.radio_only_archives.setChecked(True)
+            elif filter_mode == 'audio' and hasattr(self, 'radio_only_audio'): self.radio_only_audio.setChecked(True)
+            else: self.radio_all.setChecked(True)
+
+        # Toggle button states
+        self.skip_words_scope = settings.get('skip_words_scope', SKIP_SCOPE_POSTS)
+        self.char_filter_scope = settings.get('char_filter_scope', CHAR_SCOPE_TITLE)
+        self.manga_filename_style = settings.get('manga_filename_style', STYLE_POST_TITLE)
+        self.allow_multipart_download_setting = settings.get('allow_multipart_download', False)
+        
+        # Update button texts after setting states
+        self._update_skip_scope_button_text()
+        self._update_char_filter_scope_button_text()
+        self._update_manga_filename_style_button_text()
+        self._update_multipart_toggle_button_text()
+
+    def start_multi_threaded_download (self ,num_post_workers ,**kwargs ):
+        global PostProcessorWorker 
+        if self .thread_pool is None :
+            if self .pause_event :self .pause_event .clear ()
+            self .is_paused =False 
+            self .thread_pool =ThreadPoolExecutor (max_workers =num_post_workers ,thread_name_prefix ='PostWorker_')
+
+        self .active_futures =[]
+        self .processed_posts_count =0 ;self .total_posts_to_process =0 ;self .download_counter =0 ;self .skip_counter =0 
+        self .all_kept_original_filenames =[]
+        self .is_fetcher_thread_running =True 
+
+        fetcher_thread =threading .Thread (
+        target =self ._fetch_and_queue_posts ,
+        args =(kwargs ['api_url_input'],kwargs ,num_post_workers ),
+        daemon =True ,
+        name ="PostFetcher"
+        )
+        fetcher_thread .start ()
+        self .log_signal .emit (f"✅ Post fetcher thread started. {num_post_workers } post worker threads initializing...")
+        self._update_button_states_and_connections() # Update buttons after fetcher thread starts
+
+    def _fetch_and_queue_posts (self ,api_url_input_for_fetcher ,worker_args_template ,num_post_workers ):
+        global PostProcessorWorker ,download_from_api 
+        all_posts_data =[]
+        fetch_error_occurred =False 
+        manga_mode_active_for_fetch =worker_args_template .get ('manga_mode_active',False )
+        emitter_for_worker =worker_args_template .get ('emitter')
+       
+        is_restore = self.interrupted_session_data is not None
+        if is_restore:
+            all_posts_data = self.interrupted_session_data['download_state']['all_posts_data']
+            processed_ids = set(self.interrupted_session_data['download_state']['processed_post_ids'])
+            posts_to_process = [p for p in all_posts_data if p.get('id') not in processed_ids]
+            self.log_signal.emit(f"Restoring session. {len(posts_to_process)} posts remaining out of {len(all_posts_data)}.")
+            self.total_posts_to_process = len(all_posts_data)
+            self.processed_posts_count = len(processed_ids)
+            self.overall_progress_signal.emit(self.total_posts_to_process, self.processed_posts_count)
             
-            # Define minimums and desired ratios
-            min_app_width, min_app_height = 960, 680
-            desired_width_ratio, desired_height_ratio = 0.80, 0.85
-
-            app_width = max(min_app_width, int(screen_width * desired_width_ratio))
-            app_height = max(min_app_height, int(screen_height * desired_height_ratio))
-
-            # Ensure the window is not larger than the screen
-            app_width = min(app_width, screen_width)
-            app_height = min(app_height, screen_height)
-            
-            downloader_app_instance.resize(app_width, app_height)
-
-        # Show the main window and center it
-        downloader_app_instance.show()
-        if hasattr(downloader_app_instance, '_center_on_screen'):
-            downloader_app_instance._center_on_screen()
-
-        # --- First-Run Welcome Tour ---
-        # Check if the tour should be shown and run it.
-        # This static method call keeps the logic clean and contained.
-        if TourDialog.should_show_tour():
-            tour_dialog = TourDialog(parent_app=downloader_app_instance)
-            tour_dialog.exec_()
-
-        # --- Start Application ---
-        exit_code = qt_app.exec_()
-        print(f"Application finished with exit code: {exit_code}")
-        sys.exit(exit_code)
-
-    except SystemExit:
-        # Allow sys.exit() to work as intended
-        pass
-    except Exception as e:
-        print("--- CRITICAL APPLICATION STARTUP ERROR ---")
-        print(f"An unhandled exception occurred during application startup: {e}")
-        traceback.print_exc()
-        print("--- END CRITICAL ERROR ---")
-
-
-if __name__ == '__main__':
-    main()+            # Re-assign all_posts_data to only what needs processing
+            all_posts_data = posts_to_process
+       
+        if not emitter_for_worker :
+            self .log_signal .emit ("❌ CRITICAL ERROR: Emitter (queue) missing for worker in _fetch_and_queue_posts.");
+            self .finished_signal .emit (0 ,0 ,True ,[]);
+            return 
+
+        try:
+            self.log_signal.emit("    Fetching post data from API (this may take a moment for large feeds)...")
+            if not is_restore: # Only fetch new data if not restoring
+                post_generator = download_from_api(
+                    api_url_input_for_fetcher,
+                    logger=lambda msg: self.log_signal.emit(f"[Fetcher] {msg}"),
+                    start_page=worker_args_template.get('start_page'),
+                    end_page=worker_args_template.get('end_page'),
+                    manga_mode=manga_mode_active_for_fetch,
+                    cancellation_event=self.cancellation_event,
+                    pause_event=worker_args_template.get('pause_event'),
+                    use_cookie=worker_args_template.get('use_cookie'),
+                    cookie_text=worker_args_template.get('cookie_text'),
+                    selected_cookie_file=worker_args_template.get('selected_cookie_file'),
+                    app_base_dir=worker_args_template.get('app_base_dir'),
+                    manga_filename_style_for_sort_check=(
+                        worker_args_template.get('manga_filename_style')
+                        if manga_mode_active_for_fetch
+                        else None
+                    )
+                )
+
+                for posts_batch in post_generator:
+                    if self.cancellation_event.is_set():
+                        fetch_error_occurred = True; self.log_signal.emit("    Post fetching cancelled by user."); break
+                    if isinstance(posts_batch, list):
+                        all_posts_data.extend(posts_batch)
+                        self.total_posts_to_process = len(all_posts_data)
+                        if self.total_posts_to_process > 0 and self.total_posts_to_process % 100 == 0:
+                            self.log_signal.emit(f"    Fetched {self.total_posts_to_process} posts so far...")
+                    else:
+                        fetch_error_occurred = True; self.log_signal.emit(f"❌ API fetcher returned non-list type: {type(posts_batch)}"); break
+
+                if not fetch_error_occurred and not self.cancellation_event.is_set():
+                    self.log_signal.emit(f"✅ Post fetching complete. Total posts to process: {self.total_posts_to_process}")
+
+                # Get a clean, serializable dictionary of UI settings
+                output_dir_for_session = worker_args_template.get('output_dir', self.dir_input.text().strip())
+                ui_settings_for_session = self._get_current_ui_settings_as_dict(
+                    api_url_override=api_url_input_for_fetcher,
+                    output_dir_override=output_dir_for_session
+                )
+
+                # Save initial session state
+                session_data = {
+                    "timestamp": datetime.datetime.now().isoformat(),
+                    "ui_settings": ui_settings_for_session,
+                    "download_state": {
+                        "all_posts_data": all_posts_data,
+                        "processed_post_ids": []
+                    }
+                }
+                self._save_session_file(session_data)
+
+            # From here, all_posts_data is the list of posts to process (either new or restored)
+            unique_posts_dict ={}
+            for post in all_posts_data :
+                post_id =post .get ('id')
+                if post_id is not None :
+                    if post_id not in unique_posts_dict :
+                        unique_posts_dict [post_id ]=post 
+                else :
+                    self .log_signal .emit (f"⚠️ Skipping post with no ID: {post .get ('title','Untitled')}")
+
+            posts_to_process_final = list(unique_posts_dict.values())
+
+            if not is_restore:
+                self.total_posts_to_process = len(posts_to_process_final)
+                self.log_signal.emit(f"    Processed {len(posts_to_process_final)} unique posts after de-duplication.")
+                if len(posts_to_process_final) < len(all_posts_data):
+                    self.log_signal.emit(f"    Note: {len(all_posts_data) - len(posts_to_process_final)} duplicate post IDs were removed.")
+            all_posts_data = posts_to_process_final
+
+        except TypeError as te :
+            self .log_signal .emit (f"❌ TypeError calling download_from_api: {te }\n    Check 'downloader_utils.py' signature.\n{traceback .format_exc (limit =2 )}");fetch_error_occurred =True 
+        except RuntimeError as re_err :
+            self .log_signal .emit (f"ℹ️ Post fetching runtime error (likely cancellation or API issue): {re_err }");fetch_error_occurred =True 
+        except Exception as e :
+            self .log_signal .emit (f"❌ Error during post fetching: {e }\n{traceback .format_exc (limit =2 )}");fetch_error_occurred =True 
+
+        finally :
+            self .is_fetcher_thread_running =False 
+            self .log_signal .emit (f"ℹ️ Post fetcher thread (_fetch_and_queue_posts) has completed its task. is_fetcher_thread_running set to False.")
+
+        if self .cancellation_event .is_set ()or fetch_error_occurred :
+            self .finished_signal .emit (self .download_counter ,self .skip_counter ,self .cancellation_event .is_set (),self .all_kept_original_filenames )
+            if self .thread_pool :self .thread_pool .shutdown (wait =False ,cancel_futures =True );self .thread_pool =None 
+            return 
+
+        if not all_posts_data:
+            self .log_signal .emit ("😕 No posts found or fetched to process.")
+            self .finished_signal .emit (0 ,0 ,False ,[])
+            return 
+
+        self .log_signal .emit (f"    Preparing to submit {self .total_posts_to_process } post processing tasks to thread pool...")
+        if not is_restore:
+            self.processed_posts_count = 0
+        self.overall_progress_signal.emit(self.total_posts_to_process, self.processed_posts_count)
+
+        num_file_dl_threads_for_each_worker =worker_args_template .get ('num_file_threads_for_worker',1 )
+
+
+        ppw_expected_keys =[
+        'post_data','download_root','known_names','filter_character_list','unwanted_keywords',
+        'filter_mode','skip_zip','skip_rar','use_subfolders','use_post_subfolders',
+        'target_post_id_from_initial_url','custom_folder_name','compress_images','emitter','pause_event',
+        'download_thumbnails','service','user_id','api_url_input',
+        'cancellation_event','downloaded_files','downloaded_file_hashes',
+        'downloaded_files_lock','downloaded_file_hashes_lock','remove_from_filename_words_list','dynamic_character_filter_holder',
+        'skip_words_list','skip_words_scope','char_filter_scope',
+        'show_external_links','extract_links_only','allow_multipart_download','use_cookie','cookie_text',
+        'app_base_dir','selected_cookie_file','override_output_dir',
+        'num_file_threads','skip_current_file_flag','manga_date_file_counter_ref','scan_content_for_images',
+        'manga_mode_active','manga_filename_style','manga_date_prefix',
+        'manga_global_file_counter_ref'
+        ,'creator_download_folder_ignore_words'
+        , 'session_file_path', 'session_lock'
+        ]
+
+        ppw_optional_keys_with_defaults ={
+        'skip_words_list','skip_words_scope','char_filter_scope','remove_from_filename_words_list',
+        'show_external_links','extract_links_only','duplicate_file_mode',
+        'num_file_threads','skip_current_file_flag','manga_mode_active','manga_filename_style','manga_date_prefix',
+        'manga_date_file_counter_ref','use_cookie','cookie_text','app_base_dir','selected_cookie_file'
+        }
+        if num_post_workers >POST_WORKER_BATCH_THRESHOLD and self .total_posts_to_process >POST_WORKER_NUM_BATCHES :
+            self .log_signal .emit (f"    High thread count ({num_post_workers }) detected. Batching post submissions into {POST_WORKER_NUM_BATCHES } parts.")
+
+            import math 
+            tasks_submitted_in_batch_segment =0 
+            batch_size =math .ceil (self .total_posts_to_process /POST_WORKER_NUM_BATCHES )
+            submitted_count_in_batching =0 
+
+            for batch_num in range (POST_WORKER_NUM_BATCHES ):
+                if self .cancellation_event .is_set ():break 
+
+                if self .pause_event and self .pause_event .is_set ():
+                    self .log_signal .emit (f"    [Fetcher] Batch submission paused before batch {batch_num +1 }/{POST_WORKER_NUM_BATCHES }...")
+                    while self .pause_event .is_set ():
+                        if self .cancellation_event .is_set ():
+                            self .log_signal .emit ("    [Fetcher] Batch submission cancelled while paused.")
+                            break 
+                        time .sleep (0.5 )
+                    if self .cancellation_event .is_set ():break 
+                    if not self .cancellation_event .is_set ():
+                        self .log_signal .emit (f"    [Fetcher] Batch submission resumed. Processing batch {batch_num +1 }/{POST_WORKER_NUM_BATCHES }.")
+
+                start_index =batch_num *batch_size 
+                end_index =min ((batch_num +1 )*batch_size ,self .total_posts_to_process )
+                current_batch_posts =all_posts_data [start_index :end_index ]
+
+                if not current_batch_posts :continue 
+
+                self .log_signal .emit (f"    Submitting batch {batch_num +1 }/{POST_WORKER_NUM_BATCHES } ({len (current_batch_posts )} posts) to pool...")
+                for post_data_item in current_batch_posts :
+                    if self .cancellation_event .is_set ():break 
+                    success =self ._submit_post_to_worker_pool (post_data_item ,worker_args_template ,num_file_dl_threads_for_each_worker ,emitter_for_worker ,ppw_expected_keys ,ppw_optional_keys_with_defaults )
+                    if success :
+                        submitted_count_in_batching +=1 
+                        tasks_submitted_in_batch_segment +=1 
+                        if tasks_submitted_in_batch_segment %10 ==0 :
+                            time .sleep (0.005 )
+                            tasks_submitted_in_batch_segment =0 
+                    elif self .cancellation_event .is_set ():
+                        break 
+
+                if self .cancellation_event .is_set ():break 
+
+                if batch_num <POST_WORKER_NUM_BATCHES -1 :
+                    self .log_signal .emit (f"    Batch {batch_num +1 } submitted. Waiting {POST_WORKER_BATCH_DELAY_SECONDS }s before next batch...")
+                    delay_start_time =time .time ()
+                    while time .time ()-delay_start_time <POST_WORKER_BATCH_DELAY_SECONDS :
+                        if self .cancellation_event .is_set ():break 
+                        time .sleep (0.1 )
+                    if self .cancellation_event .is_set ():break 
+
+            self .log_signal .emit (f"    All {POST_WORKER_NUM_BATCHES } batches ({submitted_count_in_batching } total tasks) submitted to pool via batching.")
+
+        else :
+            self .log_signal .emit (f"    Submitting all {self .total_posts_to_process } tasks to pool directly...")
+            submitted_count_direct =0 
+            tasks_submitted_since_last_yield =0 
+            for post_data_item in all_posts_data :
+                if self .cancellation_event .is_set ():break 
+                success =self ._submit_post_to_worker_pool (post_data_item ,worker_args_template ,num_file_dl_threads_for_each_worker ,emitter_for_worker ,ppw_expected_keys ,ppw_optional_keys_with_defaults )
+                if success :
+                    submitted_count_direct +=1 
+                    tasks_submitted_since_last_yield +=1 
+                    if tasks_submitted_since_last_yield %10 ==0 :
+                        time .sleep (0.005 )
+                        tasks_submitted_since_last_yield =0 
+                elif self .cancellation_event .is_set ():
+                    break 
+
+            if not self .cancellation_event .is_set ():
+                self .log_signal .emit (f"    All {submitted_count_direct } post processing tasks submitted directly to pool.")
+
+        if self .cancellation_event .is_set ():
+            self .log_signal .emit ("    Cancellation detected after/during task submission loop.")
+
+            if self .external_link_download_thread and self .external_link_download_thread .isRunning ():
+                self .mega_download_thread .cancel ()
+
+
+            self .finished_signal .emit (self .download_counter ,self .skip_counter ,True ,self .all_kept_original_filenames )
+            if self .thread_pool :self .thread_pool .shutdown (wait =False ,cancel_futures =True );self .thread_pool =None 
+
+    def _handle_future_result (self ,future :Future ):
+        self .processed_posts_count +=1 
+        downloaded_files_from_future ,skipped_files_from_future =0 ,0 
+        kept_originals_from_future =[]
+        try :
+            if future .cancelled ():
+                if not self .cancellation_message_logged_this_session :
+                    self .log_signal .emit ("    A post processing task was cancelled.")
+                    self .cancellation_message_logged_this_session =True 
+            elif future .exception ():
+                self .log_signal .emit (f"❌ Post processing worker error: {future .exception ()}")
+            else :
+
+                result_tuple =future .result ()
+                downloaded_files_from_future ,skipped_files_from_future ,kept_originals_from_future ,retryable_failures_from_post ,permanent_failures_from_post ,history_data_from_worker =result_tuple 
+                if history_data_from_worker :
+                    self ._add_to_history_candidates (history_data_from_worker )
+                if permanent_failures_from_post :
+                    self .permanently_failed_files_for_dialog .extend (permanent_failures_from_post )
+                    self ._add_to_history_candidates (history_data_from_worker )
+            with self .downloaded_files_lock :
+                self .download_counter +=downloaded_files_from_future 
+                self .skip_counter +=skipped_files_from_future 
+
+            if kept_originals_from_future :
+                self .all_kept_original_filenames .extend (kept_originals_from_future )
+
+            self .overall_progress_signal .emit (self .total_posts_to_process ,self .processed_posts_count )
+        except Exception as e :
+            self .log_signal .emit (f"❌ Error in _handle_future_result callback: {e }\n{traceback .format_exc (limit =2 )}")
+            if self .processed_posts_count <self .total_posts_to_process :
+                self .processed_posts_count =self .total_posts_to_process 
+
+        if self .total_posts_to_process >0 and self .processed_posts_count >=self .total_posts_to_process :
+            if all (f .done ()for f in self .active_futures ):
+                QApplication .processEvents ()
+                self .log_signal .emit ("🏁 All submitted post tasks have completed or failed.")
+                self .finished_signal .emit (self .download_counter ,self .skip_counter ,self .cancellation_event .is_set (),self .all_kept_original_filenames )
+
+    def _add_to_history_candidates (self ,history_data ):
+        """Adds processed post data to the history candidates list."""
+        if history_data and len (self .download_history_candidates )<8 :
+            history_data ['download_date_timestamp']=time .time ()
+            creator_key =(history_data .get ('service','').lower (),str (history_data .get ('user_id','')))
+            history_data ['creator_name']=self .creator_name_cache .get (creator_key ,history_data .get ('user_id','Unknown'))
+            self .download_history_candidates .append (history_data )
+
+    def _finalize_download_history (self ):
+        """Processes candidates and selects the final 3 history entries.
+        Only updates final_download_history_entries if new candidates are available.
+        """
+        if not self .download_history_candidates :
+
+
+            self .log_signal .emit ("ℹ️ No new history candidates from this session. Preserving existing history.")
+
+
+            self .download_history_candidates .clear ()
+            return 
+
+        candidates =list (self .download_history_candidates )
+        now =datetime .datetime .now (datetime .timezone .utc )
+
+        def get_sort_key (entry ):
+            upload_date_str =entry .get ('upload_date_str')
+            if not upload_date_str :
+                return datetime .timedelta .max 
+            try :
+
+                upload_dt =datetime .datetime .fromisoformat (upload_date_str .replace ('Z','+00:00'))
+                if upload_dt .tzinfo is None :
+                    upload_dt =upload_dt .replace (tzinfo =datetime .timezone .utc )
+                return abs (now -upload_dt )
+            except ValueError :
+                return datetime .timedelta .max 
+
+        candidates .sort (key =get_sort_key )
+        self .final_download_history_entries =candidates [:3 ]
+        self .log_signal .emit (f"ℹ️ Finalized download history: {len (self .final_download_history_entries )} entries selected.")
+        self .download_history_candidates .clear ()
+
+
+        self ._save_persistent_history ()
+
+    def _get_configurable_widgets_on_pause (self ):
+        """Returns a list of widgets that should be re-enabled when paused."""
+        return [
+        self .dir_input ,self .dir_button ,
+        self .character_input ,self .char_filter_scope_toggle_button ,
+        self .skip_words_input ,self .skip_scope_toggle_button ,
+        self .remove_from_filename_input ,
+        self .radio_all ,self .radio_images ,self .radio_videos ,
+        self .radio_only_archives ,self .radio_only_links ,
+        self .skip_zip_checkbox ,self .skip_rar_checkbox ,
+        self .download_thumbnails_checkbox ,self .compress_images_checkbox ,
+        self .use_subfolders_checkbox ,self .use_subfolder_per_post_checkbox ,
+        self .manga_mode_checkbox ,
+        self .manga_rename_toggle_button ,
+        self .cookie_browse_button ,
+        self .favorite_mode_checkbox ,
+        self .multipart_toggle_button ,
+        self .cookie_text_input ,
+        self .scan_content_images_checkbox ,
+        self .use_cookie_checkbox ,
+        self .external_links_checkbox 
+        ]
+
+    def set_ui_enabled (self ,enabled ):
+        all_potentially_toggleable_widgets =[
+        self .link_input ,self .dir_input ,self .dir_button ,
+        self .page_range_label ,self .start_page_input ,self .to_label ,self .end_page_input ,
+        self .character_input ,self .char_filter_scope_toggle_button ,self .character_filter_widget ,
+        self .filters_and_custom_folder_container_widget ,
+        self .custom_folder_label ,self .custom_folder_input ,
+        self .skip_words_input ,self .skip_scope_toggle_button ,self .remove_from_filename_input ,
+        self .radio_all ,self .radio_images ,self .radio_videos ,self .radio_only_archives ,self .radio_only_links ,
+        self .skip_zip_checkbox ,self .skip_rar_checkbox ,self .download_thumbnails_checkbox ,self .compress_images_checkbox ,
+        self .use_subfolders_checkbox ,self .use_subfolder_per_post_checkbox ,self .scan_content_images_checkbox ,
+        self .use_multithreading_checkbox ,self .thread_count_input ,self .thread_count_label ,
+        self .favorite_mode_checkbox ,
+        self .external_links_checkbox ,self .manga_mode_checkbox ,self .manga_rename_toggle_button ,self .use_cookie_checkbox ,self .cookie_text_input ,self .cookie_browse_button ,
+        self .multipart_toggle_button ,self .radio_only_audio ,
+        self .character_search_input ,self .new_char_input ,self .add_char_button ,self .add_to_filter_button ,self .delete_char_button ,
+        self .reset_button 
+        ]
+
+        widgets_to_enable_on_pause =self ._get_configurable_widgets_on_pause ()
+        is_fav_mode_active =self .favorite_mode_checkbox .isChecked ()if self .favorite_mode_checkbox else False 
+        download_is_active_or_paused =not enabled 
+
+        if not enabled :
+            if self .bottom_action_buttons_stack :
+                self .bottom_action_buttons_stack .setCurrentIndex (0 )
+
+            if self .external_link_download_thread and self .external_link_download_thread .isRunning ():
+                self .log_signal .emit ("ℹ️ Cancelling active Mega download due to UI state change.")
+                self .external_link_download_thread .cancel ()
+        else :
+            pass 
+
+
+        for widget in all_potentially_toggleable_widgets :
+            if not widget :continue 
+
+
+            if widget is self .favorite_mode_artists_button or widget is self .favorite_mode_posts_button :continue 
+            elif self .is_paused and widget in widgets_to_enable_on_pause :
+                widget .setEnabled (True )
+            elif widget is self .favorite_mode_checkbox :
+                widget .setEnabled (enabled )
+            elif widget is self .use_cookie_checkbox and is_fav_mode_active :
+                widget .setEnabled (False )
+            elif widget is self .use_cookie_checkbox and self .is_paused and widget in widgets_to_enable_on_pause :
+                widget .setEnabled (True )
+            else :
+                widget .setEnabled (enabled )
+
+        if self .link_input :
+            self .link_input .setEnabled (enabled and not is_fav_mode_active )
+
+
+
+        if not enabled :
+            if self .favorite_mode_artists_button :
+                self .favorite_mode_artists_button .setEnabled (False )
+            if self .favorite_mode_posts_button :
+                self .favorite_mode_posts_button .setEnabled (False )
+
+        if self .download_btn :
+            self .download_btn .setEnabled (enabled and not is_fav_mode_active )
+
+
+        if self .external_links_checkbox :
+            is_only_links =self .radio_only_links and self .radio_only_links .isChecked ()
+            is_only_archives =self .radio_only_archives and self .radio_only_archives .isChecked ()
+            is_only_audio =hasattr (self ,'radio_only_audio')and self .radio_only_audio .isChecked ()
+            can_enable_ext_links =enabled and not is_only_links and not is_only_archives and not is_only_audio 
+            self .external_links_checkbox .setEnabled (can_enable_ext_links )
+            if self .is_paused and not is_only_links and not is_only_archives and not is_only_audio :
+                self .external_links_checkbox .setEnabled (True )
+        if hasattr (self ,'use_cookie_checkbox'):
+            self ._update_cookie_input_visibility (self .use_cookie_checkbox .isChecked ())
+
+        if self .log_verbosity_toggle_button :self .log_verbosity_toggle_button .setEnabled (True )
+
+        multithreading_currently_on =self .use_multithreading_checkbox .isChecked ()
+        if self .thread_count_input :self .thread_count_input .setEnabled (enabled and multithreading_currently_on )
+        if self .thread_count_label :self .thread_count_label .setEnabled (enabled and multithreading_currently_on )
+
+        subfolders_currently_on =self .use_subfolders_checkbox .isChecked ()
+        if self .use_subfolder_per_post_checkbox :
+            self .use_subfolder_per_post_checkbox .setEnabled (enabled or (self .is_paused and self .use_subfolder_per_post_checkbox in widgets_to_enable_on_pause ))
+        if self .cancel_btn :self .cancel_btn .setEnabled (download_is_active_or_paused )
+        if self .pause_btn :
+            self .pause_btn .setEnabled (download_is_active_or_paused )
+            if download_is_active_or_paused :
+                self .pause_btn .setText (self ._tr ("resume_download_button_text","▶️ Resume Download")if self .is_paused else self ._tr ("pause_download_button_text","⏸️ Pause Download"))
+                self .pause_btn .setToolTip (self ._tr ("resume_download_button_tooltip","Click to resume the download.")if self .is_paused else self ._tr ("pause_download_button_tooltip","Click to pause the download."))
+            else :
+                self .pause_btn .setText (self ._tr ("pause_download_button_text","⏸️ Pause Download"))
+                self .pause_btn .setToolTip (self ._tr ("pause_download_button_tooltip","Click to pause the ongoing download process."))
+                self .is_paused =False 
+        if self .cancel_btn :self .cancel_btn .setText (self ._tr ("cancel_button_text","❌ Cancel & Reset UI"))
+        if enabled :
+            if self .pause_event :self .pause_event .clear ()
+        if enabled or self .is_paused :
+            self ._handle_multithreading_toggle (multithreading_currently_on )
+            self .update_ui_for_manga_mode (self .manga_mode_checkbox .isChecked ()if self .manga_mode_checkbox else False )
+            self .update_custom_folder_visibility (self .link_input .text ())
+            self .update_page_range_enabled_state ()
+            if self .radio_group and self .radio_group .checkedButton ():
+                self ._handle_filter_mode_change (self .radio_group .checkedButton (),True )
+            self .update_ui_for_subfolders (subfolders_currently_on )
+            self ._handle_favorite_mode_toggle (is_fav_mode_active )
+
+    def _handle_pause_resume_action (self ):
+        if self ._is_download_active ():
+            self .is_paused =not self .is_paused 
+            if self .is_paused :
+                if self .pause_event :self .pause_event .set ()
+                self .log_signal .emit ("ℹ️ Download paused by user. Some settings can now be changed for subsequent operations.")
+            else :
+                if self .pause_event :self .pause_event .clear ()
+                self .log_signal .emit ("ℹ️ Download resumed by user.")
+            self .set_ui_enabled (False )
+
+    def _perform_soft_ui_reset (self ,preserve_url =None ,preserve_dir =None ):
+        """Resets UI elements and some state to app defaults, then applies preserved inputs."""
+        self .log_signal .emit ("🔄 Performing soft UI reset...")
+        self .link_input .clear ()
+        self .dir_input .clear ()
+        self .custom_folder_input .clear ();self .character_input .clear ();
+        self .skip_words_input .clear ();self .start_page_input .clear ();self .end_page_input .clear ();self .new_char_input .clear ();
+        if hasattr (self ,'remove_from_filename_input'):self .remove_from_filename_input .clear ()
+        self .character_search_input .clear ();self .thread_count_input .setText ("4");self .radio_all .setChecked (True );
+        self .skip_zip_checkbox .setChecked (True );self .skip_rar_checkbox .setChecked (True );self .download_thumbnails_checkbox .setChecked (False );
+        self .compress_images_checkbox .setChecked (False );self .use_subfolders_checkbox .setChecked (True );
+        self .use_subfolder_per_post_checkbox .setChecked (False );self .use_multithreading_checkbox .setChecked (True );
+        if self .favorite_mode_checkbox :self .favorite_mode_checkbox .setChecked (False )
+        if hasattr (self ,'scan_content_images_checkbox'):self .scan_content_images_checkbox .setChecked (False )
+        self .external_links_checkbox .setChecked (False )
+        if self .manga_mode_checkbox :self .manga_mode_checkbox .setChecked (False )
+        if hasattr (self ,'use_cookie_checkbox'):self .use_cookie_checkbox .setChecked (self .use_cookie_setting )
+        if not (hasattr (self ,'use_cookie_checkbox')and self .use_cookie_checkbox .isChecked ()):
+            self .selected_cookie_filepath =None 
+        if hasattr (self ,'cookie_text_input'):self .cookie_text_input .setText (self .cookie_text_setting if self .use_cookie_setting else "")
+        self .allow_multipart_download_setting =False 
+        self ._update_multipart_toggle_button_text ()
+
+        self .skip_words_scope =SKIP_SCOPE_POSTS 
+        self ._update_skip_scope_button_text ()
+
+        if hasattr (self ,'manga_date_prefix_input'):self .manga_date_prefix_input .clear ()
+
+        self .char_filter_scope =CHAR_SCOPE_TITLE 
+        self ._update_char_filter_scope_button_text ()
+
+        self .manga_filename_style =STYLE_POST_TITLE 
+        self ._update_manga_filename_style_button_text ()
+        if preserve_url is not None :
+            self .link_input .setText (preserve_url )
+        if preserve_dir is not None :
+            self .dir_input .setText (preserve_dir )
+        self .external_link_queue .clear ();self .extracted_links_cache =[]
+        self ._is_processing_external_link_queue =False ;self ._current_link_post_title =None 
+        if self .pause_event :self .pause_event .clear ()
+        self.is_restore_pending = False
+        self .total_posts_to_process =0 ;self .processed_posts_count =0 
+        self .download_counter =0 ;self .skip_counter =0 
+        self .all_kept_original_filenames =[]
+        self .is_paused =False 
+        self ._handle_multithreading_toggle (self .use_multithreading_checkbox .isChecked ())
+     
+        self._update_button_states_and_connections() # Reset button states and connections
+        self .favorite_download_queue .clear ()
+        self .is_processing_favorites_queue =False 
+
+        self .only_links_log_display_mode =LOG_DISPLAY_LINKS 
+
+        if hasattr (self ,'link_input'):
+            if self .download_extracted_links_button :
+                self .download_extracted_links_button .setEnabled (False )
+
+            self .last_link_input_text_for_queue_sync =self .link_input .text ()
+        self .permanently_failed_files_for_dialog .clear ()
+        self .filter_character_list (self .character_search_input .text ())
+        self .favorite_download_scope =FAVORITE_SCOPE_SELECTED_LOCATION 
+        self ._update_favorite_scope_button_text ()
+
+        self .set_ui_enabled (True )
+        self.interrupted_session_data = None # Clear session data from memory      
+        self .update_custom_folder_visibility (self .link_input .text ())
+        self .update_page_range_enabled_state ()
+        self ._update_cookie_input_visibility (self .use_cookie_checkbox .isChecked ()if hasattr (self ,'use_cookie_checkbox')else False )
+        if hasattr (self ,'favorite_mode_checkbox'):
+            self ._handle_favorite_mode_toggle (False )
+
+        self .log_signal .emit ("✅ Soft UI reset complete. Preserved URL and Directory (if provided).")
+
+    def _update_log_display_mode_button_text (self ):
+        if hasattr (self ,'log_display_mode_toggle_button'):
+            if self .only_links_log_display_mode ==LOG_DISPLAY_LINKS :
+                self .log_display_mode_toggle_button .setText (self ._tr ("log_display_mode_links_view_text","🔗 Links View"))
+                self .log_display_mode_toggle_button .setToolTip (
+                "Current View: Extracted Links.\n"
+                "After Mega download, Mega log is shown THEN links are appended.\n"
+                "Click to switch to 'Download Progress View'."
+                )
+            else :
+                self .log_display_mode_toggle_button .setText (self ._tr ("log_display_mode_progress_view_text","⬇️ Progress View"))
+                self .log_display_mode_toggle_button .setToolTip (
+                "Current View: Mega Download Progress.\n"
+                "After Mega download, ONLY Mega log is shown (links hidden).\n"
+                "Click to switch to 'Extracted Links View'."
+                )
+
+    def _toggle_log_display_mode (self ):
+        self .only_links_log_display_mode =LOG_DISPLAY_DOWNLOAD_PROGRESS if self .only_links_log_display_mode ==LOG_DISPLAY_LINKS else LOG_DISPLAY_LINKS 
+        self ._update_log_display_mode_button_text ()
+        self ._filter_links_log ()
+
+    def cancel_download_button_action (self ):
+        if not self .cancel_btn .isEnabled ()and not self .cancellation_event .is_set ():self .log_signal .emit ("ℹ️ No active download to cancel or already cancelling.");return 
+        self .log_signal .emit ("⚠️ Requesting cancellation of download process (soft reset)...")
+
+        self._clear_session_file() # Clear session file on explicit cancel
+        if self .external_link_download_thread and self .external_link_download_thread .isRunning ():
+            self .log_signal .emit ("    Cancelling active External Link download thread...")
+            self .external_link_download_thread .cancel ()
+
+        current_url =self .link_input .text ()
+        current_dir =self .dir_input .text ()
+
+        self .cancellation_event .set ()
+        self .is_fetcher_thread_running =False 
+        if self .download_thread and self .download_thread .isRunning ():self .download_thread .requestInterruption ();self .log_signal .emit ("    Signaled single download thread to interrupt.")
+        if self .thread_pool :
+            self .log_signal .emit ("    Initiating non-blocking shutdown and cancellation of worker pool tasks...")
+            self .thread_pool .shutdown (wait =False ,cancel_futures =True )
+            self .thread_pool =None 
+            self .active_futures =[]
+
+        self .external_link_queue .clear ();self ._is_processing_external_link_queue =False ;self ._current_link_post_title =None 
+
+        self ._perform_soft_ui_reset (preserve_url =current_url ,preserve_dir =current_dir )
+
+        self .progress_label .setText (f"{self ._tr ('status_cancelled_by_user','Cancelled by user')}. {self ._tr ('ready_for_new_task_text','Ready for new task.')}")
+        self .file_progress_label .setText ("")
+        if self .pause_event :self .pause_event .clear ()
+        self .log_signal .emit ("ℹ️ UI reset. Ready for new operation. Background tasks are being terminated.")
+        self .is_paused =False 
+        if hasattr (self ,'retryable_failed_files_info')and self .retryable_failed_files_info :
+            self .log_signal .emit (f"    Discarding {len (self .retryable_failed_files_info )} pending retryable file(s) due to cancellation.")
+            self .cancellation_message_logged_this_session =False 
+            self .retryable_failed_files_info .clear ()
+        self .favorite_download_queue .clear ()
+        self .permanently_failed_files_for_dialog .clear ()
+        self .is_processing_favorites_queue =False 
+        self .favorite_download_scope =FAVORITE_SCOPE_SELECTED_LOCATION 
+        self ._update_favorite_scope_button_text ()
+        if hasattr (self ,'link_input'):
+            self .last_link_input_text_for_queue_sync =self .link_input .text ()
+        self .cancellation_message_logged_this_session =False 
+
+    def _get_domain_for_service (self ,service_name :str )->str :
+        """Determines the base domain for a given service."""
+        if not isinstance (service_name ,str ):
+            return "kemono.su"
+        service_lower =service_name .lower ()
+        coomer_primary_services ={'onlyfans','fansly','manyvids','candfans','gumroad','patreon','subscribestar','dlsite','discord','fantia','boosty','pixiv','fanbox'}
+        if service_lower in coomer_primary_services and service_lower not in ['patreon','discord','fantia','boosty','pixiv','fanbox']:
+            return "coomer.su"
+        return "kemono.su"
+
+    def download_finished (self ,total_downloaded ,total_skipped ,cancelled_by_user ,kept_original_names_list =None ):
+        if kept_original_names_list is None :
+            kept_original_names_list =list (self .all_kept_original_filenames )if hasattr (self ,'all_kept_original_filenames')else []
+        if kept_original_names_list is None :
+            kept_original_names_list =[]
+
+        if not cancelled_by_user and not self.retryable_failed_files_info:
+            self._clear_session_file()
+            self.interrupted_session_data = None
+            self.is_restore_pending = False
+
+        self ._finalize_download_history ()
+        status_message =self ._tr ("status_cancelled_by_user","Cancelled by user")if cancelled_by_user else self ._tr ("status_completed","Completed")
+        if cancelled_by_user and self .retryable_failed_files_info :
+            self .log_signal .emit (f"    Download cancelled, discarding {len (self .retryable_failed_files_info )} file(s) that were pending retry.")
+            self .retryable_failed_files_info .clear ()
+
+        summary_log ="="*40 
+        summary_log +=f"\n🏁 Download {status_message }!\n    Summary: Downloaded Files={total_downloaded }, Skipped Files={total_skipped }\n"
+        summary_log +="="*40 
+        self .log_signal .emit (summary_log )
+
+        if kept_original_names_list :
+            intro_msg =(
+            HTML_PREFIX +
+            "<p>ℹ️ The following files from multi-file manga posts "
+            "(after the first file) kept their <b>original names</b>:</p>"
+            )
+            self .log_signal .emit (intro_msg )
+
+            html_list_items ="<ul>"
+            for name in kept_original_names_list :
+                html_list_items +=f"<li><b>{name }</b></li>"
+            html_list_items +="</ul>"
+
+            self .log_signal .emit (HTML_PREFIX +html_list_items )
+            self .log_signal .emit ("="*40 )
+
+        if self .download_thread :
+            try :
+                if hasattr (self .download_thread ,'progress_signal'):self .download_thread .progress_signal .disconnect (self .handle_main_log )
+                if hasattr (self .download_thread ,'add_character_prompt_signal'):self .download_thread .add_character_prompt_signal .disconnect (self .add_character_prompt_signal )
+                if hasattr (self .download_thread ,'finished_signal'):self .download_thread .finished_signal .disconnect (self .download_finished )
+                if hasattr (self .download_thread ,'receive_add_character_result'):self .character_prompt_response_signal .disconnect (self .download_thread .receive_add_character_result )
+                if hasattr (self .download_thread ,'external_link_signal'):self .download_thread .external_link_signal .disconnect (self .handle_external_link_signal )
+                if hasattr (self .download_thread ,'file_progress_signal'):self .download_thread .file_progress_signal .disconnect (self .update_file_progress_display )
+                if hasattr (self .download_thread ,'missed_character_post_signal'):
+                    self .download_thread .missed_character_post_signal .disconnect (self .handle_missed_character_post )
+                if hasattr (self .download_thread ,'retryable_file_failed_signal'):
+                    self .download_thread .retryable_file_failed_signal .disconnect (self ._handle_retryable_file_failure )
+                if hasattr (self .download_thread ,'file_successfully_downloaded_signal'):
+                    self .download_thread .file_successfully_downloaded_signal .disconnect (self ._handle_actual_file_downloaded )
+                if hasattr (self .download_thread ,'post_processed_for_history_signal'):
+                    self .download_thread .post_processed_for_history_signal .disconnect (self ._add_to_history_candidates )
+            except (TypeError ,RuntimeError )as e :
+                self .log_signal .emit (f"ℹ️ Note during single-thread signal disconnection: {e }")
+
+            if not self .download_thread .isRunning ():
+
+                if self .download_thread :
+                    self .download_thread .deleteLater ()
+                self .download_thread =None 
+
+        self .progress_label .setText (
+        f"{status_message }: "
+        f"{total_downloaded } {self ._tr ('files_downloaded_label','downloaded')}, "
+        f"{total_skipped } {self ._tr ('files_skipped_label','skipped')}."
+        )
+        self .file_progress_label .setText ("")
+        if not cancelled_by_user :self ._try_process_next_external_link ()
+
+        if self .thread_pool :
+            self .log_signal .emit ("    Ensuring worker thread pool is shut down...")
+            self .thread_pool .shutdown (wait =True ,cancel_futures =True )
+            self .thread_pool =None 
+
+        self .active_futures =[]
+        if self .pause_event :self .pause_event .clear ()
+        self .cancel_btn .setEnabled (False )
+        self .is_paused =False 
+        if not cancelled_by_user and self .retryable_failed_files_info :
+            num_failed =len (self .retryable_failed_files_info )
+            reply =QMessageBox .question (self ,"Retry Failed Downloads?",
+            f"{num_failed } file(s) failed with potentially recoverable errors (e.g., IncompleteRead).\n\n"
+            "Would you like to attempt to download these failed files again?",
+            QMessageBox .Yes |QMessageBox .No ,QMessageBox .Yes )
+            if reply ==QMessageBox .Yes :
+                self ._start_failed_files_retry_session ()
+                return 
+            else :
+                self .log_signal .emit ("ℹ️ User chose not to retry failed files.")
+                self .permanently_failed_files_for_dialog .extend (self .retryable_failed_files_info )
+                if self .permanently_failed_files_for_dialog :
+                    self .log_signal .emit (f"🆘 Error button enabled. {len (self .permanently_failed_files_for_dialog )} file(s) can be viewed.")
+                self .cancellation_message_logged_this_session =False 
+                self .retryable_failed_files_info .clear ()
+
+        self .is_fetcher_thread_running =False 
+
+        if self .is_processing_favorites_queue :
+            if not self .favorite_download_queue :
+                self .is_processing_favorites_queue =False 
+                self .log_signal .emit (f"✅ All {self .current_processing_favorite_item_info .get ('type','item')} downloads from favorite queue have been processed.")
+                self .set_ui_enabled (not self ._is_download_active ())
+            else :
+                self ._process_next_favorite_download ()
+        else :
+            self .set_ui_enabled (True )
+        self .cancellation_message_logged_this_session =False 
+
+    def _handle_thumbnail_mode_change (self ,thumbnails_checked ):
+        """Handles UI changes when 'Download Thumbnails Only' is toggled."""
+        if not hasattr (self ,'scan_content_images_checkbox'):
+            return 
+
+        if thumbnails_checked :
+            self .scan_content_images_checkbox .setChecked (True )
+            self .scan_content_images_checkbox .setEnabled (False )
+            self .scan_content_images_checkbox .setToolTip (
+            "Automatically enabled and locked because 'Download Thumbnails Only' is active.\n"
+            "In this mode, only images found by content scanning will be downloaded."
+            )
+        else :
+            self .scan_content_images_checkbox .setEnabled (True )
+            self .scan_content_images_checkbox .setChecked (False )
+            self .scan_content_images_checkbox .setToolTip (self ._original_scan_content_tooltip )
+
+    def _start_failed_files_retry_session (self ,files_to_retry_list =None ):
+        if files_to_retry_list :
+            self .files_for_current_retry_session =list (files_to_retry_list )
+            self .permanently_failed_files_for_dialog =[f for f in self .permanently_failed_files_for_dialog if f not in files_to_retry_list ]
+        else :
+            self .files_for_current_retry_session =list (self .retryable_failed_files_info )
+            self .retryable_failed_files_info .clear ()
+        self .log_signal .emit (f"🔄 Starting retry session for {len (self .files_for_current_retry_session )} file(s)...")
+        self .set_ui_enabled (False )
+        if self .cancel_btn :self .cancel_btn .setText (self ._tr ("cancel_retry_button_text","❌ Cancel Retry"))
+
+
+        self .active_retry_futures =[]
+        self .processed_retry_count =0 
+        self .succeeded_retry_count =0 
+        self .failed_retry_count_in_session =0 
+        self .total_files_for_retry =len (self .files_for_current_retry_session )
+        self .active_retry_futures_map ={}
+
+        self .progress_label .setText (self ._tr ("progress_posts_text","Progress: {processed_posts} / {total_posts} posts ({progress_percent:.1f}%)").format (processed_posts =0 ,total_posts =self .total_files_for_retry ,progress_percent =0.0 ).replace ("posts","files"))
+        self .cancellation_event .clear ()
+
+        num_retry_threads =1 
+        try :
+            num_threads_from_gui =int (self .thread_count_input .text ().strip ())
+            num_retry_threads =max (1 ,min (num_threads_from_gui ,MAX_FILE_THREADS_PER_POST_OR_WORKER ,self .total_files_for_retry if self .total_files_for_retry >0 else 1 ))
+        except ValueError :
+            num_retry_threads =1 
+
+        self .retry_thread_pool =ThreadPoolExecutor (max_workers =num_retry_threads ,thread_name_prefix ='RetryFile_')
+        common_ppw_args_for_retry ={
+        'download_root':self .dir_input .text ().strip (),
+        'known_names':list (KNOWN_NAMES ),
+        'emitter':self .worker_to_gui_queue ,
+        'unwanted_keywords':{'spicy','hd','nsfw','4k','preview','teaser','clip'},
+        'filter_mode':self .get_filter_mode (),
+        'skip_zip':self .skip_zip_checkbox .isChecked (),
+        'skip_rar':self .skip_rar_checkbox .isChecked (),
+        'use_subfolders':self .use_subfolders_checkbox .isChecked (),
+        'use_post_subfolders':self .use_subfolder_per_post_checkbox .isChecked (),
+        'compress_images':self .compress_images_checkbox .isChecked (),
+        'download_thumbnails':self .download_thumbnails_checkbox .isChecked (),
+        'pause_event':self .pause_event ,
+        'cancellation_event':self .cancellation_event ,
+        'downloaded_files':self .downloaded_files ,
+        'downloaded_file_hashes':self .downloaded_file_hashes ,
+        'downloaded_files_lock':self .downloaded_files_lock ,
+        'downloaded_file_hashes_lock':self .downloaded_file_hashes_lock ,
+        'skip_words_list':[word .strip ().lower ()for word in self .skip_words_input .text ().strip ().split (',')if word .strip ()],
+        'skip_words_scope':self .get_skip_words_scope (),
+        'char_filter_scope':self .get_char_filter_scope (),
+        'remove_from_filename_words_list':[word .strip ()for word in self .remove_from_filename_input .text ().strip ().split (',')if word .strip ()]if hasattr (self ,'remove_from_filename_input')else [],
+        'allow_multipart_download':self .allow_multipart_download_setting ,
+        'filter_character_list':None ,
+        'dynamic_character_filter_holder':None ,
+        'target_post_id_from_initial_url':None ,
+        'custom_folder_name':None ,
+        'num_file_threads':1 ,
+        'manga_date_file_counter_ref':None ,
+        }
+
+        for job_details in self .files_for_current_retry_session :
+            future =self .retry_thread_pool .submit (self ._execute_single_file_retry ,job_details ,common_ppw_args_for_retry )
+            future .add_done_callback (self ._handle_retry_future_result )
+            self .active_retry_futures_map [future ]=job_details 
+            self .active_retry_futures .append (future )
+
+    def _execute_single_file_retry (self ,job_details ,common_args ):
+        """Executes a single file download retry attempt."""
+        dummy_post_data ={'id':job_details ['original_post_id_for_log'],'title':job_details ['post_title']}
+
+        ppw_init_args ={
+        **common_args ,
+        'post_data':dummy_post_data ,
+        'service':job_details .get ('service','unknown_service'),
+        'user_id':job_details .get ('user_id','unknown_user'),
+        'api_url_input':job_details .get ('api_url_input',''),
+        'manga_mode_active':job_details .get ('manga_mode_active_for_file',False ),
+        'manga_filename_style':job_details .get ('manga_filename_style_for_file',STYLE_POST_TITLE ),
+        'scan_content_for_images':common_args .get ('scan_content_for_images',False ),
+        'use_cookie':common_args .get ('use_cookie',False ),
+        'cookie_text':common_args .get ('cookie_text',""),
+        'selected_cookie_file':common_args .get ('selected_cookie_file',None ),
+        'app_base_dir':common_args .get ('app_base_dir',None ),
+        }
+        worker =PostProcessorWorker (**ppw_init_args )
+
+        dl_count ,skip_count ,filename_saved ,original_kept ,status ,_ =worker ._download_single_file (
+        file_info =job_details ['file_info'],
+        target_folder_path =job_details ['target_folder_path'],
+        headers =job_details ['headers'],
+        original_post_id_for_log =job_details ['original_post_id_for_log'],
+        skip_event =None ,
+        post_title =job_details ['post_title'],
+        file_index_in_post =job_details ['file_index_in_post'],
+        num_files_in_this_post =job_details ['num_files_in_this_post'],
+        forced_filename_override =job_details .get ('forced_filename_override')
+        )
+
+
+
+        is_successful_download =(status ==FILE_DOWNLOAD_STATUS_SUCCESS )
+        is_resolved_as_skipped =(status ==FILE_DOWNLOAD_STATUS_SKIPPED )
+
+        return is_successful_download or is_resolved_as_skipped 
+
+    def _handle_retry_future_result (self ,future ):
+        self .processed_retry_count +=1 
+        was_successful =False 
+        try :
+            if future .cancelled ():
+                self .log_signal .emit ("    A retry task was cancelled.")
+            elif future .exception ():
+                self .log_signal .emit (f"❌ Retry task worker error: {future .exception ()}")
+            else :
+                was_successful =future .result ()
+                job_details =self .active_retry_futures_map .pop (future ,None )
+                if was_successful :
+                    self .succeeded_retry_count +=1 
+                else :
+                    self .failed_retry_count_in_session +=1 
+                    if job_details :
+                        self .permanently_failed_files_for_dialog .append (job_details )
+        except Exception as e :
+            self .log_signal .emit (f"❌ Error in _handle_retry_future_result: {e }")
+            self .failed_retry_count_in_session +=1 
+
+        progress_percent_retry =(self .processed_retry_count /self .total_files_for_retry *100 )if self .total_files_for_retry >0 else 0 
+        self .progress_label .setText (
+        self ._tr ("progress_posts_text","Progress: {processed_posts} / {total_posts} posts ({progress_percent:.1f}%)").format (processed_posts =self .processed_retry_count ,total_posts =self .total_files_for_retry ,progress_percent =progress_percent_retry ).replace ("posts","files")+
+        f" ({self ._tr ('succeeded_text','Succeeded')}: {self .succeeded_retry_count }, {self ._tr ('failed_text','Failed')}: {self .failed_retry_count_in_session })"
+        )
+
+        if self .processed_retry_count >=self .total_files_for_retry :
+            if all (f .done ()for f in self .active_retry_futures ):
+                QTimer .singleShot (0 ,self ._retry_session_finished )
+
+
+    def _retry_session_finished (self ):
+        self .log_signal .emit ("🏁 Retry session finished.")
+        self .log_signal .emit (f"    Summary: {self .succeeded_retry_count } Succeeded, {self .failed_retry_count_in_session } Failed.")
+
+        if self .retry_thread_pool :
+            self .retry_thread_pool .shutdown (wait =True )
+            self .retry_thread_pool =None 
+
+        if self .external_link_download_thread and not self .external_link_download_thread .isRunning ():
+            self .external_link_download_thread .deleteLater ()
+            self .external_link_download_thread =None 
+
+        self .active_retry_futures .clear ()
+        self .active_retry_futures_map .clear ()
+        self .files_for_current_retry_session .clear ()
+
+        if self .permanently_failed_files_for_dialog :
+            self .log_signal .emit (f"🆘 {self ._tr ('error_button_text','Error')} button enabled. {len (self .permanently_failed_files_for_dialog )} file(s) ultimately failed and can be viewed.")
+
+        self .set_ui_enabled (not self ._is_download_active ())
+        if self .cancel_btn :self .cancel_btn .setText (self ._tr ("cancel_button_text","❌ Cancel & Reset UI"))
+        self .progress_label .setText (
+        f"{self ._tr ('retry_finished_text','Retry Finished')}. "
+        f"{self ._tr ('succeeded_text','Succeeded')}: {self .succeeded_retry_count }, "
+        f"{self ._tr ('failed_text','Failed')}: {self .failed_retry_count_in_session }. "
+        f"{self ._tr ('ready_for_new_task_text','Ready for new task.')}")
+        self .file_progress_label .setText ("")
+        if self .pause_event :self .pause_event .clear ()
+        self .is_paused =False 
+
+    def toggle_active_log_view (self ):
+        if self .current_log_view =='progress':
+            self .current_log_view ='missed_character'
+            if self .log_view_stack :self .log_view_stack .setCurrentIndex (1 )
+            if self .log_verbosity_toggle_button :
+                self .log_verbosity_toggle_button .setText (self .CLOSED_EYE_ICON )
+                self .log_verbosity_toggle_button .setToolTip ("Current View: Missed Character Log. Click to switch to Progress Log.")
+            if self .progress_log_label :self .progress_log_label .setText (self ._tr ("missed_character_log_label_text","🚫 Missed Character Log:"))
+        else :
+            self .current_log_view ='progress'
+            if self .log_view_stack :self .log_view_stack .setCurrentIndex (0 )
+            if self .log_verbosity_toggle_button :
+                self .log_verbosity_toggle_button .setText (self .EYE_ICON )
+                self .log_verbosity_toggle_button .setToolTip ("Current View: Progress Log. Click to switch to Missed Character Log.")
+            if self .progress_log_label :self .progress_log_label .setText (self ._tr ("progress_log_label_text","📜 Progress Log:"))
+
+    def reset_application_state (self ):
+        if self ._is_download_active ():QMessageBox .warning (self ,"Reset Error","Cannot reset while a download is in progress. Please cancel first.");return 
+        self .log_signal .emit ("🔄 Resetting application state to defaults...");self ._reset_ui_to_defaults ()
+        self .main_log_output .clear ();self .external_log_output .clear ()
+        if self .missed_character_log_output :self .missed_character_log_output .clear ()
+
+        self .current_log_view ='progress'
+        if self .log_view_stack :self .log_view_stack .setCurrentIndex (0 )
+        if self .progress_log_label :self .progress_log_label .setText (self ._tr ("progress_log_label_text","📜 Progress Log:"))
+        if self .log_verbosity_toggle_button :
+            self .log_verbosity_toggle_button .setText (self .EYE_ICON )
+            self .log_verbosity_toggle_button .setToolTip ("Current View: Progress Log. Click to switch to Missed Character Log.")
+
+        if self .show_external_links and not (self .radio_only_links and self .radio_only_links .isChecked ()):self .external_log_output .append ("🔗 External Links Found:")
+        self .external_link_queue .clear ();self .extracted_links_cache =[];self ._is_processing_external_link_queue =False ;self ._current_link_post_title =None 
+        self .progress_label .setText (self ._tr ("progress_idle_text","Progress: Idle"));self .file_progress_label .setText ("")
+        with self .downloaded_files_lock :count =len (self .downloaded_files );self .downloaded_files .clear ();
+        self .missed_title_key_terms_count .clear ()
+        self .missed_title_key_terms_examples .clear ()
+        self .logged_summary_for_key_term .clear ()
+        self .already_logged_bold_key_terms .clear ()
+        self .missed_key_terms_buffer .clear ()
+        self .favorite_download_queue .clear ()
+        self .only_links_log_display_mode =LOG_DISPLAY_LINKS 
+        self .mega_download_log_preserved_once =False 
+        self .permanently_failed_files_for_dialog .clear ()
+        self .favorite_download_scope =FAVORITE_SCOPE_SELECTED_LOCATION 
+        self ._update_favorite_scope_button_text ()
+        self .retryable_failed_files_info .clear ()
+        self .cancellation_message_logged_this_session =False 
+        self .is_processing_favorites_queue =False 
+
+        if count >0 :self .log_signal .emit (f"    Cleared {count } downloaded filename(s) from session memory.")
+        with self .downloaded_file_hashes_lock :count =len (self .downloaded_file_hashes );self .downloaded_file_hashes .clear ();
+        if count >0 :self .log_signal .emit (f"    Cleared {count } downloaded file hash(es) from session memory.")
+
+        self .total_posts_to_process =0 ;self .processed_posts_count =0 ;self .download_counter =0 ;self .skip_counter =0 
+        self .all_kept_original_filenames =[]
+        self .cancellation_event .clear ()
+        if self .pause_event :self .pause_event .clear ()
+        self .is_paused =False 
+        self .manga_filename_style =STYLE_POST_TITLE 
+        self .settings .setValue (MANGA_FILENAME_STYLE_KEY ,self .manga_filename_style )
+
+        self .skip_words_scope =SKIP_SCOPE_POSTS 
+        self .settings .setValue (SKIP_WORDS_SCOPE_KEY ,self .skip_words_scope )
+        self ._update_skip_scope_button_text ()
+
+        self .char_filter_scope =CHAR_SCOPE_TITLE 
+        self ._update_char_filter_scope_button_text ()
+
+        self .settings .sync ()
+        self ._update_manga_filename_style_button_text ()
+        self .update_ui_for_manga_mode (self .manga_mode_checkbox .isChecked ()if self .manga_mode_checkbox else False )
+
+    def _reset_ui_to_defaults (self ):
+        self .link_input .clear ();self .dir_input .clear ();self .custom_folder_input .clear ();self .character_input .clear ();
+        self .skip_words_input .clear ();self .start_page_input .clear ();self .end_page_input .clear ();self .new_char_input .clear ();
+        if hasattr (self ,'remove_from_filename_input'):self .remove_from_filename_input .clear ()
+        self .character_search_input .clear ();self .thread_count_input .setText ("4");self .radio_all .setChecked (True );
+        self .skip_zip_checkbox .setChecked (True );self .skip_rar_checkbox .setChecked (True );self .download_thumbnails_checkbox .setChecked (False );
+        self .compress_images_checkbox .setChecked (False );self .use_subfolders_checkbox .setChecked (True );
+        self .use_subfolder_per_post_checkbox .setChecked (False );self .use_multithreading_checkbox .setChecked (True );
+        if self .favorite_mode_checkbox :self .favorite_mode_checkbox .setChecked (False )
+        self .external_links_checkbox .setChecked (False )
+        if self .manga_mode_checkbox :self .manga_mode_checkbox .setChecked (False )
+        if hasattr (self ,'use_cookie_checkbox'):self .use_cookie_checkbox .setChecked (False )
+        self .selected_cookie_filepath =None 
+
+        if hasattr (self ,'cookie_text_input'):self .cookie_text_input .clear ()
+        self .missed_title_key_terms_count .clear ()
+        self .missed_title_key_terms_examples .clear ()
+        self .logged_summary_for_key_term .clear ()
+        self .already_logged_bold_key_terms .clear ()
+        if hasattr (self ,'manga_date_prefix_input'):self .manga_date_prefix_input .clear ()
+        if self .pause_event :self .pause_event .clear ()
+        self .is_paused =False 
+        self .missed_key_terms_buffer .clear ()
+        if self .download_extracted_links_button :
+            self .only_links_log_display_mode =LOG_DISPLAY_LINKS 
+            self .cancellation_message_logged_this_session =False 
+            self .mega_download_log_preserved_once =False 
+            self .download_extracted_links_button .setEnabled (False )
+
+        if self .missed_character_log_output :self .missed_character_log_output .clear ()
+
+        self .permanently_failed_files_for_dialog .clear ()
+        self .allow_multipart_download_setting =False 
+        self ._update_multipart_toggle_button_text ()
+
+        self .skip_words_scope =SKIP_SCOPE_POSTS 
+        self ._update_skip_scope_button_text ()
+        self .char_filter_scope =CHAR_SCOPE_TITLE 
+        self ._update_char_filter_scope_button_text ()
+
+        self .current_log_view ='progress'
+        self ._update_cookie_input_visibility (False );self ._update_cookie_input_placeholders_and_tooltips ()
+        if self .log_view_stack :self .log_view_stack .setCurrentIndex (0 )
+        if self .progress_log_label :self .progress_log_label .setText ("📜 Progress Log:")
+        if self .progress_log_label :self .progress_log_label .setText (self ._tr ("progress_log_label_text","📜 Progress Log:"))
+        self ._handle_filter_mode_change (self .radio_all ,True )
+        self ._handle_multithreading_toggle (self .use_multithreading_checkbox .isChecked ())
+        self .filter_character_list ("")
+
+        self .download_btn .setEnabled (True );self .cancel_btn .setEnabled (False )
+        if self .reset_button :self .reset_button .setEnabled (True );self .reset_button .setText (self ._tr ("reset_button_text","🔄 Reset"));self .reset_button .setToolTip (self ._tr ("reset_button_tooltip","Reset all inputs and logs to default state (only when idle)."))
+        if self .log_verbosity_toggle_button :
+            self .log_verbosity_toggle_button .setText (self .EYE_ICON )
+            self .log_verbosity_toggle_button .setToolTip ("Current View: Progress Log. Click to switch to Missed Character Log.")
+        self ._update_manga_filename_style_button_text ()
+        self .update_ui_for_manga_mode (False )
+        if hasattr (self ,'favorite_mode_checkbox'):
+            self ._handle_favorite_mode_toggle (False )
+        if hasattr (self ,'scan_content_images_checkbox'):
+            self .scan_content_images_checkbox .setChecked (False )
+        if hasattr (self ,'download_thumbnails_checkbox'):
+            self ._handle_thumbnail_mode_change (self .download_thumbnails_checkbox .isChecked ())
+
+    def _show_feature_guide (self ):
+        steps_content_keys =[
+        ("help_guide_step1_title","help_guide_step1_content"),
+        ("help_guide_step2_title","help_guide_step2_content"),
+        ("help_guide_step3_title","help_guide_step3_content"),
+        ("help_guide_step4_title","help_guide_step4_content"),
+        ("help_guide_step5_title","help_guide_step5_content"),
+        ("help_guide_step6_title","help_guide_step6_content"),
+        ("help_guide_step7_title","help_guide_step7_content"),
+        ("help_guide_step8_title","help_guide_step8_content"),
+        ("help_guide_step9_title","help_guide_step9_content"),
+        ("column_header_post_title","Post Title"),
+        ("column_header_date_uploaded","Date Uploaded"),
+        ]
+
+        steps =[
+        ]
+        for title_key ,content_key in steps_content_keys :
+            title =self ._tr (title_key ,title_key )
+            content =self ._tr (content_key ,f"Content for {content_key } not found.")
+            steps .append ((title ,content ))
+
+        guide_dialog =HelpGuideDialog (steps ,self )
+        guide_dialog .exec_ ()
+
+    def prompt_add_character (self ,character_name ):
+        global KNOWN_NAMES 
+        reply =QMessageBox .question (self ,"Add Filter Name to Known List?",f"The name '{character_name }' was encountered or used as a filter.\nIt's not in your known names list (used for folder suggestions).\nAdd it now?",QMessageBox .Yes |QMessageBox .No ,QMessageBox .Yes )
+        result =(reply ==QMessageBox .Yes )
+        if result :
+            if self .add_new_character (name_to_add =character_name ,
+            is_group_to_add =False ,
+            aliases_to_add =[character_name ],
+            suppress_similarity_prompt =False ):
+                self .log_signal .emit (f"✅ Added '{character_name }' to known names via background prompt.")
+            else :result =False ;self .log_signal .emit (f"ℹ️ Adding '{character_name }' via background prompt was declined, failed, or a similar name conflict was not overridden.")
+        self .character_prompt_response_signal .emit (result )
+
+    def receive_add_character_result (self ,result ):
+        with QMutexLocker (self .prompt_mutex ):self ._add_character_response =result 
+        self .log_signal .emit (f"    Main thread received character prompt response: {'Action resulted in addition/confirmation'if result else 'Action resulted in no addition/declined'}")
+
+    def _update_multipart_toggle_button_text (self ):
+        if hasattr (self ,'multipart_toggle_button'):
+            if self .allow_multipart_download_setting :
+                self .multipart_toggle_button .setText (self ._tr ("multipart_on_button_text","Multi-part: ON"))
+                self .multipart_toggle_button .setToolTip (self ._tr ("multipart_on_button_tooltip","Tooltip for multipart ON"))
+            else :
+                self .multipart_toggle_button .setText (self ._tr ("multipart_off_button_text","Multi-part: OFF"))
+                self .multipart_toggle_button .setToolTip (self ._tr ("multipart_off_button_tooltip","Tooltip for multipart OFF"))
+
+    def _toggle_multipart_mode (self ):
+        if not self .allow_multipart_download_setting :
+            msg_box =QMessageBox (self )
+            msg_box .setIcon (QMessageBox .Warning )
+            msg_box .setWindowTitle ("Multi-part Download Advisory")
+            msg_box .setText (
+            "<b>Multi-part download advisory:</b><br><br>"
+            "<ul>"
+            "<li>Best suited for <b>large files</b> (e.g., single post videos).</li>"
+            "<li>When downloading a full creator feed with many small files (like images):"
+            "<ul><li>May not offer significant speed benefits.</li>"
+            "<li>Could potentially make the UI feel <b>choppy</b>.</li>"
+            "<li>May <b>spam the process log</b> with rapid, numerous small download messages.</li></ul></li>"
+            "<li>Consider using the <b>'Videos' filter</b> if downloading a creator feed to primarily target large files for multi-part.</li>"
+            "</ul><br>"
+            "Do you want to enable multi-part download?"
+            )
+            proceed_button =msg_box .addButton ("Proceed Anyway",QMessageBox .AcceptRole )
+            cancel_button =msg_box .addButton ("Cancel",QMessageBox .RejectRole )
+            msg_box .setDefaultButton (proceed_button )
+            msg_box .exec_ ()
+
+            if msg_box .clickedButton ()==cancel_button :
+                self .log_signal .emit ("ℹ️ Multi-part download enabling cancelled by user.")
+                return 
+
+        self .allow_multipart_download_setting =not self .allow_multipart_download_setting 
+        self ._update_multipart_toggle_button_text ()
+        self .settings .setValue (ALLOW_MULTIPART_DOWNLOAD_KEY ,self .allow_multipart_download_setting )
+        self .log_signal .emit (f"ℹ️ Multi-part download set to: {'Enabled'if self .allow_multipart_download_setting else 'Disabled'}")
+
+    def _open_known_txt_file (self ):
+        if not os .path .exists (self .config_file ):
+            QMessageBox .warning (self ,"File Not Found",
+            f"The file 'Known.txt' was not found at:\n{self .config_file }\n\n"
+            "It will be created automatically when you add a known name or close the application.")
+            self .log_signal .emit (f"ℹ️ 'Known.txt' not found at {self .config_file }. It will be created later.")
+            return 
+
+        try :
+            if sys .platform =="win32":
+                os .startfile (self .config_file )
+            elif sys .platform =="darwin":
+                subprocess .call (['open',self .config_file ])
+            else :
+                subprocess .call (['xdg-open',self .config_file ])
+            self .log_signal .emit (f"ℹ️ Attempted to open '{os .path .basename (self .config_file )}' with the default editor.")
+        except FileNotFoundError :
+            QMessageBox .critical (self ,"Error",f"Could not find '{os .path .basename (self .config_file )}' at {self .config_file } to open it.")
+            self .log_signal .emit (f"❌ Error: '{os .path .basename (self .config_file )}' not found at {self .config_file } when trying to open.")
+        except Exception as e :
+            QMessageBox .critical (self ,"Error Opening File",f"Could not open '{os .path .basename (self .config_file )}':\n{e }")
+            self .log_signal .emit (f"❌ Error opening '{os .path .basename (self .config_file )}': {e }")
+
+    def _show_add_to_filter_dialog (self ):
+        global KNOWN_NAMES 
+        if not KNOWN_NAMES :
+            QMessageBox .information (self ,"No Known Names","Your 'Known.txt' list is empty. Add some names first.")
+            return 
+
+        dialog =KnownNamesFilterDialog (KNOWN_NAMES ,self ,self )
+        if dialog .exec_ ()==QDialog .Accepted :
+            selected_entries =dialog .get_selected_entries ()
+            if selected_entries :
+                self ._add_names_to_character_filter_input (selected_entries )
+
+    def _add_names_to_character_filter_input (self ,selected_entries ):
+        """
+        Adds the selected known name entries to the character filter input field.
+        """
+        if not selected_entries :
+            return 
+
+        names_to_add_str_list =[]
+        for entry in selected_entries :
+            if entry .get ("is_group"):
+                aliases_str =", ".join (entry .get ("aliases",[]))
+                names_to_add_str_list .append (f"({aliases_str })~")
+            else :
+                names_to_add_str_list .append (entry .get ("name",""))
+
+        names_to_add_str_list =[s for s in names_to_add_str_list if s ]
+
+        if not names_to_add_str_list :
+            return 
+
+        current_filter_text =self .character_input .text ().strip ()
+        new_text_to_append =", ".join (names_to_add_str_list )
+
+        self .character_input .setText (f"{current_filter_text }, {new_text_to_append }"if current_filter_text else new_text_to_append )
+        self .log_signal .emit (f"ℹ️ Added to character filter: {new_text_to_append }")
+
+    def _update_favorite_scope_button_text (self ):
+        if not hasattr (self ,'favorite_scope_toggle_button')or not self .favorite_scope_toggle_button :
+            return 
+        if self .favorite_download_scope ==FAVORITE_SCOPE_SELECTED_LOCATION :
+            self .favorite_scope_toggle_button .setText (self ._tr ("favorite_scope_selected_location_text","Scope: Selected Location"))
+
+        elif self .favorite_download_scope ==FAVORITE_SCOPE_ARTIST_FOLDERS :
+            self .favorite_scope_toggle_button .setText (self ._tr ("favorite_scope_artist_folders_text","Scope: Artist Folders"))
+
+        else :
+            self .favorite_scope_toggle_button .setText (self ._tr ("favorite_scope_unknown_text","Scope: Unknown"))
+
+
+    def _cycle_favorite_scope (self ):
+        if self .favorite_download_scope ==FAVORITE_SCOPE_SELECTED_LOCATION :
+            self .favorite_download_scope =FAVORITE_SCOPE_ARTIST_FOLDERS 
+        else :
+            self .favorite_download_scope =FAVORITE_SCOPE_SELECTED_LOCATION 
+        self ._update_favorite_scope_button_text ()
+        self .log_signal .emit (f"ℹ️ Favorite download scope changed to: '{self .favorite_download_scope }'")
+
+    def _show_empty_popup (self ):
+        """Creates and shows the empty popup dialog."""
+        if self.is_restore_pending:
+            QMessageBox.information(self, self._tr("restore_pending_title", "Restore Pending"),
+                                    self._tr("restore_pending_message_creator_selection",
+                                             "Please 'Restore Download' or 'Discard Session' before selecting new creators."))
+            return
+
+        dialog =EmptyPopupDialog (self .app_base_dir ,self ,self )
+        if dialog .exec_ ()==QDialog .Accepted :
+            if hasattr (dialog ,'selected_creators_for_queue')and dialog .selected_creators_for_queue :
+                self .favorite_download_queue .clear ()
+
+                for creator_data in dialog .selected_creators_for_queue :
+                    service =creator_data .get ('service')
+                    creator_id =creator_data .get ('id')
+                    creator_name =creator_data .get ('name','Unknown Creator')
+                    domain =dialog ._get_domain_for_service (service )
+
+                    if service and creator_id :
+                        url =f"https://{domain }/{service }/user/{creator_id }"
+                        queue_item ={
+                        'url':url ,
+                        'name':creator_name ,
+                        'name_for_folder':creator_name ,
+                        'type':'creator_popup_selection',
+                        'scope_from_popup':dialog .current_scope_mode 
+                        }
+                        self .favorite_download_queue .append (queue_item )
+
+                if self .favorite_download_queue :
+                    self .log_signal .emit (f"ℹ️ {len (self .favorite_download_queue )} creators added to download queue from popup. Click 'Start Download' to process.")
+                    if hasattr (self ,'link_input'):
+                        self .last_link_input_text_for_queue_sync =self .link_input .text ()
+
+    def _show_favorite_artists_dialog (self ):
+        if self ._is_download_active ()or self .is_processing_favorites_queue :
+            QMessageBox .warning (self ,"Busy","Another download operation is already in progress.")
+            return 
+
+        cookies_config ={
+        'use_cookie':self .use_cookie_checkbox .isChecked ()if hasattr (self ,'use_cookie_checkbox')else False ,
+        'cookie_text':self .cookie_text_input .text ()if hasattr (self ,'cookie_text_input')else "",
+        'selected_cookie_file':self .selected_cookie_filepath ,
+        'app_base_dir':self .app_base_dir 
+        }
+
+        dialog =FavoriteArtistsDialog (self ,cookies_config )
+        if dialog .exec_ ()==QDialog .Accepted :
+            selected_artists =dialog .get_selected_artists ()
+            if selected_artists :
+                if len (selected_artists )>1 and self .link_input :
+                    display_names =", ".join ([artist ['name']for artist in selected_artists ])
+                    if self .link_input :
+                        self .link_input .clear ()
+                        self .link_input .setPlaceholderText (f"{len (selected_artists )} favorite artists selected for download queue.")
+                    self .log_signal .emit (f"ℹ️ Multiple favorite artists selected. Displaying names: {display_names }")
+                elif len (selected_artists )==1 :
+                    self .link_input .setText (selected_artists [0 ]['url'])
+                    self .log_signal .emit (f"ℹ️ Single favorite artist selected: {selected_artists [0 ]['name']}")
+
+                self .log_signal .emit (f"ℹ️ Queuing {len (selected_artists )} favorite artist(s) for download.")
+                for artist_data in selected_artists :
+                    self .favorite_download_queue .append ({'url':artist_data ['url'],'name':artist_data ['name'],'name_for_folder':artist_data ['name'],'type':'artist'})
+
+                if not self .is_processing_favorites_queue :
+                    self ._process_next_favorite_download ()
+            else :
+                self .log_signal .emit ("ℹ️ No favorite artists were selected for download.")
+                QMessageBox .information (self ,
+                self ._tr ("fav_artists_no_selection_title","No Selection"),
+                self ._tr ("fav_artists_no_selection_message","Please select at least one artist to download."))
+        else :
+            self .log_signal .emit ("ℹ️ Favorite artists selection cancelled.")
+
+    def _show_favorite_posts_dialog (self ):
+        if self ._is_download_active ()or self .is_processing_favorites_queue :
+            QMessageBox .warning (self ,"Busy","Another download operation is already in progress.")
+            return 
+
+        cookies_config ={
+        'use_cookie':self .use_cookie_checkbox .isChecked ()if hasattr (self ,'use_cookie_checkbox')else False ,
+        'cookie_text':self .cookie_text_input .text ()if hasattr (self ,'cookie_text_input')else "",
+        'selected_cookie_file':self .selected_cookie_filepath ,
+        'app_base_dir':self .app_base_dir 
+        }
+        global KNOWN_NAMES 
+
+        target_domain_preference_for_fetch =None 
+
+        if cookies_config ['use_cookie']:
+            self .log_signal .emit ("Favorite Posts: 'Use Cookie' is checked. Determining target domain...")
+            kemono_cookies =prepare_cookies_for_request (
+            cookies_config ['use_cookie'],
+            cookies_config ['cookie_text'],
+            cookies_config ['selected_cookie_file'],
+            cookies_config ['app_base_dir'],
+            lambda msg :self .log_signal .emit (f"[FavPosts Cookie Check - Kemono] {msg }"),
+            target_domain ="kemono.su"
+            )
+            coomer_cookies =prepare_cookies_for_request (
+            cookies_config ['use_cookie'],
+            cookies_config ['cookie_text'],
+            cookies_config ['selected_cookie_file'],
+            cookies_config ['app_base_dir'],
+            lambda msg :self .log_signal .emit (f"[FavPosts Cookie Check - Coomer] {msg }"),
+            target_domain ="coomer.su"
+            )
+
+            kemono_ok =bool (kemono_cookies )
+            coomer_ok =bool (coomer_cookies )
+
+            if kemono_ok and not coomer_ok :
+                target_domain_preference_for_fetch ="kemono.su"
+                self .log_signal .emit ("  ↳ Only Kemono.su cookies loaded. Will fetch favorites from Kemono.su only.")
+            elif coomer_ok and not kemono_ok :
+                target_domain_preference_for_fetch ="coomer.su"
+                self .log_signal .emit ("  ↳ Only Coomer.su cookies loaded. Will fetch favorites from Coomer.su only.")
+            elif kemono_ok and coomer_ok :
+                target_domain_preference_for_fetch =None 
+                self .log_signal .emit ("  ↳ Cookies for both Kemono.su and Coomer.su loaded. Will attempt to fetch from both.")
+            else :
+                self .log_signal .emit ("  ↳ No valid cookies loaded for Kemono.su or Coomer.su.")
+                cookie_help_dialog =CookieHelpDialog (self ,self )
+                cookie_help_dialog .exec_ ()
+                return 
+        else :
+            self .log_signal .emit ("Favorite Posts: 'Use Cookie' is NOT checked. Cookies are required.")
+            cookie_help_dialog =CookieHelpDialog (self ,self )
+            cookie_help_dialog .exec_ ()
+            return 
+
+        dialog =FavoritePostsDialog (self ,cookies_config ,KNOWN_NAMES ,target_domain_preference_for_fetch )
+        if dialog .exec_ ()==QDialog .Accepted :
+            selected_posts =dialog .get_selected_posts ()
+            if selected_posts :
+                self .log_signal .emit (f"ℹ️ Queuing {len (selected_posts )} favorite post(s) for download.")
+                for post_data in selected_posts :
+                    domain =self ._get_domain_for_service (post_data ['service'])
+                    direct_post_url =f"https://{domain }/{post_data ['service']}/user/{str (post_data ['creator_id'])}/post/{str (post_data ['post_id'])}"
+
+                    queue_item ={
+                    'url':direct_post_url ,
+                    'name':post_data ['title'],
+                    'name_for_folder':post_data ['creator_name_resolved'],
+                    'type':'post'
+                    }
+                    self .favorite_download_queue .append (queue_item )
+
+                if not self .is_processing_favorites_queue :
+                    self ._process_next_favorite_download ()
+            else :
+                self .log_signal .emit ("ℹ️ No favorite posts were selected for download.")
+        else :
+            self .log_signal .emit ("ℹ️ Favorite posts selection cancelled.")
+
+    def _process_next_favorite_download (self ):
+        if self ._is_download_active ():
+            self .log_signal .emit ("ℹ️ Waiting for current download to finish before starting next favorite.")
+            return 
+        if not self .favorite_download_queue :
+            if self .is_processing_favorites_queue :
+                self .is_processing_favorites_queue =False 
+                item_type_log ="item"
+                if hasattr (self ,'current_processing_favorite_item_info')and self .current_processing_favorite_item_info :
+                    item_type_log =self .current_processing_favorite_item_info .get ('type','item')
+                self .log_signal .emit (f"✅ All {item_type_log } downloads from favorite queue have been processed.")
+                self .set_ui_enabled (True )
+            return 
+        if not self .is_processing_favorites_queue :
+            self .is_processing_favorites_queue =True 
+        self .current_processing_favorite_item_info =self .favorite_download_queue .popleft ()
+        next_url =self .current_processing_favorite_item_info ['url']
+        item_display_name =self .current_processing_favorite_item_info .get ('name','Unknown Item')
+
+        item_type =self .current_processing_favorite_item_info .get ('type','artist')
+        self .log_signal .emit (f"▶️ Processing next favorite from queue: '{item_display_name }' ({next_url })")
+
+        override_dir =None 
+        item_scope =self .current_processing_favorite_item_info .get ('scope_from_popup')
+        if item_scope is None :
+            item_scope =self .favorite_download_scope 
+
+        main_download_dir =self .dir_input .text ().strip ()
+
+
+
+
+        should_create_artist_folder =False 
+        if item_type =='creator_popup_selection'and item_scope ==EmptyPopupDialog .SCOPE_CREATORS :
+            should_create_artist_folder =True 
+        elif item_type !='creator_popup_selection'and self .favorite_download_scope ==FAVORITE_SCOPE_ARTIST_FOLDERS :
+            should_create_artist_folder =True 
+
+        if should_create_artist_folder and main_download_dir :
+            folder_name_key =self .current_processing_favorite_item_info .get ('name_for_folder','Unknown_Folder')
+            item_specific_folder_name =clean_folder_name (folder_name_key )
+            override_dir =os .path .normpath (os .path .join (main_download_dir ,item_specific_folder_name ))
+            self .log_signal .emit (f"    Scope requires artist folder. Target directory: '{override_dir }'")
+
+        success_starting_download =self .start_download (direct_api_url =next_url ,override_output_dir =override_dir )
+
+        if not success_starting_download :
+            self .log_signal .emit (f"⚠️ Failed to initiate download for '{item_display_name }'. Skipping this item in queue.")
+            self .download_finished (total_downloaded =0 ,total_skipped =1 ,cancelled_by_user =True ,kept_original_names_list =[])
+
+if __name__ =='__main__':
+    import traceback 
+    import sys 
+    import os 
+    import time 
+
+    def handle_uncaught_exception (exc_type ,exc_value ,exc_traceback ):
+        """Handles uncaught exceptions by logging them to a file."""
+
+        if getattr (sys ,'frozen',False )and hasattr (sys ,'_MEIPASS'):
+
+            base_dir_for_log =sys ._MEIPASS 
+        else :
+
+            base_dir_for_log =os .path .dirname (os .path .abspath (__file__ ))
+
+        log_dir =os .path .join (base_dir_for_log ,"logs")
+        log_file_path =os .path .join (log_dir ,"uncaught_exceptions.log")
+
+        try :
+            os .makedirs (os .path .dirname (log_file_path ),exist_ok =True )
+            with open (log_file_path ,"a",encoding ="utf-8")as f :
+                f .write (f"Timestamp: {time .strftime ('%Y-%m-%d %H:%M:%S')}\n")
+                traceback .print_exception (exc_type ,exc_value ,exc_traceback ,file =f )
+                f .write ("-"*80 +"\n\n")
+        except Exception as log_ex :
+
+            print (f"CRITICAL: Failed to write to uncaught_exceptions.log: {log_ex }",file =sys .stderr )
+            traceback .print_exception (exc_type ,exc_value ,exc_traceback ,file =sys .stderr )
+        sys .__excepthook__ (exc_type ,exc_value ,exc_traceback )
+
+    sys .excepthook =handle_uncaught_exception 
+
+    try :
+        qt_app =QApplication (sys .argv )
+
+        QCoreApplication .setOrganizationName (CONFIG_ORGANIZATION_NAME )
+        QCoreApplication .setApplicationName (CONFIG_APP_NAME_MAIN )
+        if getattr (sys ,'frozen',False )and hasattr (sys ,'_MEIPASS'):
+            base_dir =sys ._MEIPASS 
+        else :
+            base_dir =os .path .dirname (os .path .abspath (__file__ ))
+        icon_path =os .path .join (base_dir ,'assets','Kemono.ico')
+        if os .path .exists (icon_path ):qt_app .setWindowIcon (QIcon (icon_path ))
+        else :print (f"Warning: Application icon 'assets/Kemono.ico' not found at {icon_path }")
+
+        downloader_app_instance =DownloaderApp ()
+        primary_screen =QApplication .primaryScreen ()
+        if not primary_screen :
+            screens =QApplication .screens ()
+            if not screens :
+                downloader_app_instance .resize (1024 ,768 )
+                downloader_app_instance .show ()
+                sys .exit (qt_app .exec_ ())
+            primary_screen =screens [0 ]
+
+        available_geo =primary_screen .availableGeometry ()
+        screen_width =available_geo .width ()
+        screen_height =available_geo .height ()
+        min_app_width =960 
+        min_app_height =680 
+        desired_app_width_ratio =0.80 
+        desired_app_height_ratio =0.85 
+
+        app_width =max (min_app_width ,int (screen_width *desired_app_width_ratio ))
+        app_height =max (min_app_height ,int (screen_height *desired_app_height_ratio ))
+        app_width =min (app_width ,screen_width )
+        app_height =min (app_height ,screen_height )
+
+        downloader_app_instance .resize (app_width ,app_height )
+        downloader_app_instance .show ()
+        downloader_app_instance ._center_on_screen ()
+        try :
+            tour_result =TourDialog .run_tour_if_needed (downloader_app_instance )
+            if tour_result ==QDialog .Accepted :print ("Tour completed by user.")
+            elif tour_result ==QDialog .Rejected :print ("Tour skipped or was already shown.")
+        except NameError :
+            print ("[Main] TourDialog class not found. Skipping tour.")
+        except Exception as e_tour :
+            print (f"[Main] Error during tour execution: {e_tour }")
+
+        exit_code =qt_app .exec_ ()
+        print (f"Application finished with exit code: {exit_code }")
+        sys .exit (exit_code )
+    except SystemExit :pass 
+    except Exception as e :
+        print ("--- CRITICAL APPLICATION ERROR ---")
+        print (f"An unhandled exception occurred: {e }")
+        traceback .print_exc ()
+        print ("--- END CRITICAL ERROR ---")